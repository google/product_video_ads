--- conflicted
+++ resolved
@@ -29,11 +29,7 @@
   },
 
   configuration: {
-<<<<<<< HEAD
-    campaign_range: 'Campaigns!A2:O',
-=======
-    campaign_range: 'Campaigns!A2:P',
->>>>>>> 14facbbf
+    campaign_range: 'Campaigns!A2:Q',
     product_range: 'Prices!A1:ZZ',
     drive_folder: 'Configuration!C6',
     static_assets: 'Static!A2:C',
