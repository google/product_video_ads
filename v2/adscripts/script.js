--- conflicted
+++ resolved
@@ -504,7 +504,6 @@
       
       return videoAd
     },
-<<<<<<< HEAD
   
     associateAudienceWithAdGroup: function(adGroup, audienceName) {
       if (audienceName === null || audienceName ===  '') {
@@ -540,7 +539,7 @@
       } else {
         Logger.log('Could not link adGroup ' + adGroup.getName() + ' to audience ' + audienceName)
       }
-=======
+    },
 
     createOrReactivateAd: function(adName, adGroup, imageId, url) {
 
@@ -581,6 +580,5 @@
         .getResult()
       
       return ad
->>>>>>> 84f4fe18
     }
 }