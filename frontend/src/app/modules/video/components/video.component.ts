/* 
   Copyright 2020 Google LLC

   Licensed under the Apache License, Version 2.0 (the "License");
   you may not use this file except in compliance with the License.
   You may obtain a copy of the License at

   https://www.apache.org/licenses/LICENSE-2.0
 
   Unless required by applicable law or agreed to in writing, software
   distributed under the License is distributed on an "AS IS" BASIS,
   WITHOUT WARRANTIES OR CONDITIONS OF ANY KIND, either express or implied.
   See the License for the specific language governing permissions and
   limitations under the License.
*/

import { Component, Inject, OnInit } from '@angular/core';
import { MatSnackBar } from '@angular/material/snack-bar';
import { Product } from 'app/models/product';
import { VideoFacade } from '../video.facade';
import { Observable } from 'rxjs';
import { Base } from 'app/models/base';
import { OfferType } from 'app/models/offertype';
import { Video } from 'app/models/video';
import { VideoMetadata } from 'app/models/video_metadata';
import { DomSanitizer } from '@angular/platform-browser';
import { AdsMetadata } from 'app/models/ads_metadata';
import {MatDialog} from '@angular/material/dialog';
import { InfoVideoDialog } from './info_video.component';
<<<<<<< HEAD
import { environment } from 'environments/environment';
=======
>>>>>>> adaa587f

@Component({
  selector: 'app-video',
  templateUrl: '../views/video.component.html',
  styleUrls: ['../views/video.component.scss'],
  providers: [VideoFacade]
})
export class VideoComponent implements OnInit {

<<<<<<< HEAD
  drive_url = environment.drive_file_prefix
  yt_url = environment.youtube_prefix
=======
  drive_url = 'https://drive.google.com/uc?export=download&id='
  yt_url = 'https://www.youtube.com/embed/'
>>>>>>> adaa587f
  displayedColumns = ['date', 'name', 'base', 'status', 'download', 'delete', 'info']
  visibilities = ['unlisted', 'public']
  ad_group_types = [['TRUE_VIEW_IN_STREAM', 'TRUE_VIEW_IN_STREAM'],
  ['TRUE_VIEW_IN_STREAM', 'TRUE_VIEW_FOR_ACTION'],
  ['TRUE_VIEW_IN_DISPLAY', 'TRUE_VIEW_IN_DISPLAY'],
  ['NON_SKIPPABLE_IN_STREAM', 'NON_SKIPPABLE_IN_STREAM'],
  ['BUMPER', 'BUMPER']]

  // Data to view flowing from services
  bases$ : Observable<Base[]>
  products_sheets$ : Observable<string[]>
  offer_types$ : Observable<OfferType[]>
  videos$ : Observable<Video[]>
  logs$ : Observable<string[]>

  // Chosen screen options
  base : Base
  product_sheet : string
  products : Product[]
  mode : string
  youtube : boolean

  // Video configuration from screen (bulk)
  product_groups : Map<string, Product[]>
  product_groups_validations : Map<string, string[]>
  selected_groups : Map<string,  any> = new Map<string, any>()
  final_configs : Array<any>

  // Video configuration from screen (single)
  selected_offer_types : Array<string>
  selected_products: Array<string>
  video_metadata : any
  ads_metadata : any
  
  constructor(private facade : VideoFacade, public sanitizer: DomSanitizer, public dialog: MatDialog, private _snackBar: MatSnackBar) {
      this.bases$ = this.facade.bases$
      this.products_sheets$ = this.facade.products_sheets$
      this.offer_types$ = this.facade.offer_types$
      this.videos$ = this.facade.videos
      this.logs$ = this.facade.logs
    }
    
    ngOnInit() {
      this.clear_screen_selections()
      this.facade.reload_products_sheets()
    }

    is_video(video : Video) {
      const video_base = this.facade.bases.filter(b => b.title == video.video_metadata.base_video)[0]
      return this.is_base_video(video_base)
    }

    is_base_video(base : Base) {
      return base && base.file.endsWith('mp4')
    }
    
    choose_base(base : Base) {
      this.base = base

      this.selected_groups.clear()
      this.final_configs = []
      this.products = undefined
      this.product_sheet = undefined
      this.mode = ''
    }

    choose_products(key : string) {

      // Chosen product sheet
      this.product_sheet = key

      this.selected_groups.clear()
      this.final_configs = []
      this.mode = ''

      // Load products chosen
      this.facade.get_products(key).then(products => this.products = products)
      this._snackBar.open('Loading products from ' + key, 'OK', { duration: 4000 })
    }

    select_single_video_mode(youtube? : boolean) {

      this.selected_offer_types = new Array(this.base.products.length)
      this.selected_products = new Array(this.base.products.length)

      this.mode = 'single'
      this.youtube = youtube != undefined

      if (this.youtube)
        this.prepare_video_ads_metadata()
    }

    select_bulk_video_mode(youtube? : boolean) {

      // Load avaiable products groups and their validations already
      this.product_groups = this.facade.get_available_groups_for_base(this.products)
      this.product_groups_validations = this.facade.validate_groups(this.product_groups, this.base.products.length)

      this.mode = 'bulk'
      this.youtube = youtube != undefined

      if (this.youtube)
        this.prepare_video_ads_metadata()
    }

    async prepare_video_ads_metadata() {
      this.ads_metadata = await this.facade.load_ads_defaults()
    }

    is_all_filled() {
      return !this.selected_offer_types.includes(undefined) && !this.selected_products.includes(undefined)
    }

    add_single_video(selected_products : Array<string>, selected_offer_types : Array<string>, video_metadata) {

      // Create a single video
      video_metadata.name = video_metadata.name || 'Preview'

      this.add_video(
        this.facade.generate_final_configs(selected_offer_types, this.base, selected_products, this.products),
        video_metadata,
        this.ads_metadata
      )

      // Clear screen selections after all
      this.clear_screen_selections()

      this._snackBar.open('Single asset scheduled (check assets section above)', 'OK', { duration: 4000 })
    }

    check_all(element) {

      this.selected_groups.clear()

      const valid_groups = Array.from(this.product_groups.keys()).filter(k => this.product_groups_validations.get(k).length == 0)

      if (element.checked)
        for (let group of valid_groups)
          this.selected_groups.set(group, this.create_default_selected_group(group))
    }

    check_group(element, group) {
      if (element.checked)
        this.selected_groups.set(group, this.create_default_selected_group(group))
      else
        this.selected_groups.delete(group)
    }

    create_default_selected_group(group : string) {
      return {...this.ads_metadata, name: group}
    }

    review_create_bulk() {

      this.final_configs = []

      for(let [group, metadata] of this.selected_groups.entries()) {
        
        const group_products = this.product_groups.get(group)

        // Check how many videos should be created for that group
        for (let video = 0; video < group_products.length; video+=this.base.products.length) {

          let sorted_products = group_products.slice(video, video + this.base.products.length)
                                              .sort((a, b) => a.position - b.position)

          // Products Keys
          let product_keys = sorted_products.map(p => p.id)

          // Offer Type Configs
          let offer_types = sorted_products.map(p => p.offer_type)

          this.final_configs.push({
            name: metadata.name || group,
            description: metadata.description,
            visibility: metadata.visibility,
            configs: this.facade.generate_final_configs(offer_types, this.base, product_keys, this.products),
            account_id: metadata.account_id,
            campaign_name: metadata.campaign_name,
            ad_group_type: metadata.ad_group_type,
            url: metadata.url,
            call_to_action: metadata.call_to_action,
            target_location: metadata.target_location,
            audience_name: metadata.audience_name,
            ad_group_name: metadata.ad_group_name,
            ad_name: metadata.ad_name
          })
        }
      }
    }

    create_bulk() {

      // Generate all videos
      this.final_configs.forEach(final_configs => 
        this.add_video(final_configs.configs,
          final_configs,
          final_configs
        )
      )

      // Clear selections after all
      this.clear_screen_selections()

      this._snackBar.open('Scheduled for creation (check assets section above)', 'OK', { duration: 4000 })
    }

    private clear_screen_selections() {
      this.final_configs = []
      this.video_metadata = {}
      this.ads_metadata = {}
      this.base = undefined
      this.products = undefined
      this.product_sheet = undefined
      this.mode = ''
    }

    
    private add_video(final_configs : any[], video_metadata : any, ads_metadata : any) {

      (this.youtube ? this.facade.add_production_video : this.facade.add_preview_video).apply(this.facade, [
        new VideoMetadata(
          video_metadata.name,
          this.base.title,
          this.product_sheet,
          final_configs,
          video_metadata.description,
          video_metadata.visibility
        ),
        new AdsMetadata(
          ads_metadata.account_id,
          ads_metadata.campaign_name,
          ads_metadata.ad_group_type,
          ads_metadata.url,
          ads_metadata.call_to_action,
          ads_metadata.target_location,
          ads_metadata.audience_name
        )
      ])
    }

    update_video() {
      this.facade.update_videos()
    }

    update_logs() {
      this.facade.update_logs()
    }

    delete_video(video : Video) {

      const video_name = video.video_metadata.name

      this._snackBar.open('Confirm deletion of ' + video_name + '?', 'Confirm', {
        duration: 4000,
      }).onAction().subscribe(() => {
        this.facade.delete_video(video.id).then(response => {
          this._snackBar.open("Asset deleted (" + response.status + ')', 'OK', { duration: 2000 })
        })
      })
    }

    delete_all_videos() {

      this._snackBar.open('Confirm deletion of all assets?', 'Confirm', {
        duration: 4000,
      }).onAction().subscribe(() => {
        this.facade.delete_all_videos().then(response => {
          this._snackBar.open("Assets deleted (" + response.status + ')', 'OK', {
            duration: 2000
          })
        })
      })
    }

    find_status_color(status : string) {
      switch(status) {
        case 'Done':
          return 'green'
        case 'Running':
          return 'purple'
        case 'Video Ready':
            return 'green'
        case 'Processing':
          return 'orange'
        case 'Preview':
          return 'blue'
        case 'On':
          return 'blue'
        case 'Error':
          return 'red'
      }

      return 'black'
    }

    info_asset(video : Video) {

      let url, type

      // Reason if it's youtube or drive video hosted
      if (['Running', 'Video Ready', 'On'].indexOf(video.status) >= 0) {
        url = this.sanitizer.bypassSecurityTrustResourceUrl(this.yt_url + video.generated_video)
        type = 'youtube'
      } else {
        url = this.drive_url + video.generated_video
        type = 'drive'
      }     

      this.dialog.open(InfoVideoDialog, {
        width: '1000px',
        data: {
          video: video,
          type: type,
          url: url
        }
      })
    }

    indexTracker(index: number, value: any) {
      return index;
    }
  }
<|MERGE_RESOLUTION|>--- conflicted
+++ resolved
@@ -27,10 +27,7 @@
 import { AdsMetadata } from 'app/models/ads_metadata';
 import {MatDialog} from '@angular/material/dialog';
 import { InfoVideoDialog } from './info_video.component';
-<<<<<<< HEAD
 import { environment } from 'environments/environment';
-=======
->>>>>>> adaa587f
 
 @Component({
   selector: 'app-video',
@@ -40,13 +37,8 @@
 })
 export class VideoComponent implements OnInit {
 
-<<<<<<< HEAD
   drive_url = environment.drive_file_prefix
   yt_url = environment.youtube_prefix
-=======
-  drive_url = 'https://drive.google.com/uc?export=download&id='
-  yt_url = 'https://www.youtube.com/embed/'
->>>>>>> adaa587f
   displayedColumns = ['date', 'name', 'base', 'status', 'download', 'delete', 'info']
   visibilities = ['unlisted', 'public']
   ad_group_types = [['TRUE_VIEW_IN_STREAM', 'TRUE_VIEW_IN_STREAM'],
