<h2 class="main_title">Offer Types</h2>
<div class="inner_content">

  <!-- First screen: choose to edit or create new -->
  <div *ngIf="step == 1">

    <h2>Choose type to edit or create new one</h2>

    <div class="added_item" *ngFor="let offer of offer_types | async">

      <p>{{offer.title}}</p>
      <p>({{offer.base}})</p>

      <span style="cursor: pointer" (click)="edit_type(offer)" >
        <mat-icon aria-hidden="false" aria-label="edit icon" title="Edit">edit</mat-icon>
      </span>

      <span style="cursor: pointer" (click)="copy_type(offer)">
        <mat-icon aria-hidden="false" aria-label="copy icon" title="Copy">file_copy</mat-icon>
      </span>

      <span style="cursor: pointer" (click)="delete_type(offer)">
        <mat-icon aria-hidden="false" aria-label="delete icon" title="Delete">delete</mat-icon>
      </span>
    </div>

    <br/>

    <button mat-stroked-button (click)="move_step(2)">Create New</button>
  </div>

  <!-- Second screen: select base to create new -->
  <div *ngIf="step == 2">

    <h2>Select base to use:</h2>
    <mat-spinner *ngIf="bases.length == 0"></mat-spinner>

    <div class="added_item" *ngFor="let base of bases" (click)="choose_base(base)">
      <p>{{base.title}}</p>
    </div>
  </div>

  <!-- Spinner -->
  <mat-spinner style="position: absolute" *ngIf="video_url && !video"></mat-spinner>

  <!-- Configure chosen base video -->
  <div [hidden]="!video_url">

      <video #vd1 *ngIf="video_url" class="video" (canplay)="on_video_loaded(vd1)" muted>
        <source [src]="video_url" type="video/mp4">
      </video>

      <br><br>

      <!-- Offer Type -->
      <mat-form-field class="example-full-width">
        <mat-label>Title</mat-label>
        <input [(ngModel)]="offer_type.title" matInput [disabled]="locked_name">
      </mat-form-field>

      <!-- Add New Items -->
<<<<<<< HEAD
      <h2>Add New Item</h2>

=======
      <h2>Add New Item (double-click to delete)</h2>
      
>>>>>>> 6f3bb4d7
      <!-- Choose type -->
      <mat-form-field>
        <mat-label>Insert new</mat-label>
        <mat-select [(ngModel)]="config.type" (selectionChange)="select_type(config.type)">
          <mat-option *ngFor="let type of types" [value]="type">
            {{type}}
          </mat-option>
        </mat-select>
      </mat-form-field>

      <!-- Choose field -->
      <mat-form-field *ngIf="config.type">
        <mat-label>Field</mat-label>
        <mat-select [(ngModel)]="config.field" (selectionChange)="select_field(config.field)">
          <mat-option *ngFor="let field of fields" [value]="field">
            {{field}}
          </mat-option>
        </mat-select>
      </mat-form-field>

      <!-- Content to place on top of video -->
      <mat-form-field *ngIf="config.field">
          <mat-label>Value</mat-label>
          <mat-select [(ngModel)]="content" (selectionChange)="select_example(content)">
            <mat-option *ngFor="let content of contents" [value]="content">
              {{is_image(content.value) ? content.value.split('/').pop() : content.value}}
            </mat-option>
          </mat-select>
        </mat-form-field>

      <br/>

      <!-- Text -->
      <div *ngIf="config.key">

        <div *ngIf="!is_image(content.value)">

          <mat-form-field>
            <mat-label>Font</mat-label>
            <mat-select [(ngModel)]="config.font">
              <mat-option *ngFor="let f of facade.fonts | keyvalue" [value]="f.key">
                {{f.key}}
              </mat-option>
            </mat-select>
          </mat-form-field>

          <input [(ngModel)]="config.color"
          [style.background]="config.color"
          [(colorPicker)]="config.color"/>

          <mat-form-field class="example-full-width">
            <mat-label>Font size</mat-label>
            <input [(ngModel)]="config.size" type="number" matInput placeholder="size">
          </mat-form-field>

          <mat-form-field class="example-full-width">
            <mat-label>Width (letters)</mat-label>
            <input [(ngModel)]="config.width" type="number" matInput placeholder="width">
          </mat-form-field>

          <mat-form-field>
            <mat-label>Align</mat-label>
            <mat-select [(ngModel)]="config.align" value="center">
              <mat-option *ngFor="let a of ['center', 'left', 'right']" [value]="a">
                {{a}}
              </mat-option>
            </mat-select>
          </mat-form-field>

          <mat-form-field class="example-full-width">
            <mat-label>Angle</mat-label>
            <input [(ngModel)]="config.angle" type="number" matInput placeholder="angle">
          </mat-form-field>

          <br/>

          <button mat-stroked-button (click)="create_text()">Insert Text</button>
        </div>

        <!-- Image -->
        <div *ngIf="is_image(content.value)">

          <mat-form-field class="example-full-width">
            <mat-label>Width</mat-label>
            <input [(ngModel)]="config.width" type="number" matInput placeholder="width">
          </mat-form-field>

          <mat-form-field class="example-full-width">
            <mat-label>Height</mat-label>
            <input [(ngModel)]="config.height" type="number" matInput placeholder="height">
          </mat-form-field>

          <mat-form-field>
            <mat-label>Align</mat-label>
            <mat-select [(ngModel)]="config.align">
              <mat-option *ngFor="let a of ['center', 'left']" [value]="a">
                {{a}}
              </mat-option>
            </mat-select>
          </mat-form-field>

          <br/>

          <button mat-stroked-button (click)="create_image()">Insert Image</button>
        </div>
      </div>

      <br/><br/>

      <button mat-stroked-button (click)="finish()">Save</button>

      <!-- Items on screen -->
      <div *ngFor="let el of text_elements">
        <div
        id="{{el.id}}"
        innerHTML={{el.content}}
        draggable="true"
        [ngStyle]="{
          'color': el.color,
          'font-size': el.size + 'px',
          'font-family': el.font_family,
          'text-align': el.align,
          'position': 'absolute',
          'line-height': el.size * 1.2 + 'px',
          'top': '500px',
          'left': '700px',
          'transform': 'rotate(' + el.angle + 'deg)',
          'visibility': 'hidden'
        }"
        >{{el.content}}</div>
      </div>

      <div *ngFor="let el of image_elements">
        <img
        id="{{el.id}}"
        src={{el.content}}
        width={{el.width}}
        height={{el.height}}
        draggable="true"
        [ngStyle]="{
          'position': 'absolute',
          'top': '500px',
          'left': '700px',
          'transform': 'rotate(' + el.angle + 'deg)',
          'visibility': 'hidden'
        }"/>
      </div>

    </div>
  </div><|MERGE_RESOLUTION|>--- conflicted
+++ resolved
@@ -59,13 +59,8 @@
       </mat-form-field>
 
       <!-- Add New Items -->
-<<<<<<< HEAD
-      <h2>Add New Item</h2>
-
-=======
       <h2>Add New Item (double-click to delete)</h2>
-      
->>>>>>> 6f3bb4d7
+
       <!-- Choose type -->
       <mat-form-field>
         <mat-label>Insert new</mat-label>
